# EffiARA <br> (Efficient Annotator Reliability Assessment) <br> Annotation Framework

EffiARA is an annotation framework designed to streamline dataset creation and annotation workflows for machine learning and research. By focusing on efficiency, transparency, and performance, EffiARA empowers users to create high-quality datasets with minimal overhead. Key features include:

* 📦 **Efficiently Distribute Samples**
* 🛠️ **Assemble Datasets**
* 🤝 **Assess Annotator Agreement**
* ⚖️ **Annotator-Specific Sample Weighting in Training**

EffiARA aims to give much-needed structure to a range of annotation tasks within research and industry.

In its current state, the annotation framework is suitable for classification tasks, supporting both
multi-class single-label and multi-class multi-label classification. While it has currently only been
applied in Natural Language Processing datasets ([https://github.com/MiniEggz/ruc-misinfo](https://github.com/MiniEggz/ruc-misinfo) and [https://zenodo.org/records/14659362](https://zenodo.org/records/14659362)), it is
applicable in any setting requiring the distribution of samples and/or the aggregation of annotations.

In Cook, et al. 2024 ([https://doi.org/10.48550/arXiv.2410.14515](https://doi.org/10.48550/arXiv.2410.14515))
we introduced the annotation framework and discuss its applications in assessing annotator reliability
and how this information can be leveraged to weight samples. Annotator reliabillity is assessed through
inter- and intra-annotator agreeement.

* Inter-annotator agreement is calculated pairwise, based on a threshold number of annotations shared
between two annotators.
* Intra-annotator agreement is calculated pairwise, using the annotators' initial and re-annotations.
* Further details on agreement calculation can be seen [here](#agreement).

## Table of Contents
* [Installation](#installation)
* [Framework Components](#framework-components)
* [Modules](#modules)
    * [Agreement](#agreement)
    * [Label Generator](#label-generator)
    * [Preparation](#preparation)
    * [Data Generator](#data-generator)
    * [Annotator Reliability](#annotator-reliability)
* [Usage](#usage)
    * [Sample Distribution](#sample-distribution)
* [Examples](#examples)
    * [Full Pipeline](#full-pipeline)
* [Contribution](#contribution)
* [License](#license)


## Installation

### Current Installation (from source)

1. **Clone the Repository**
```bash
git clone git@github.com:MiniEggz/EffiARA.git
cd EffiARA
```

2. **Install the package**: Make sure pip is installed and run:
```bash
pip install .
```

### Future Installation
When we reach a more stable release, we will make this package available on PyPi,
installable using:
```bash
pip install effiara
```

### Virtual Environments
We recommend installing this tool in a virtual environment, using either
[venv](https://docs.python.org/3/library/venv.html) or a version of Anaconda, such as [miniconda](https://docs.anaconda.com/miniconda/install/).


## Framework Components

The EffiARA annotation framework handles:
* Sample distribution between a number of annotators
* Inter-annotator agreement calculation
* Intra-annotator agreement calculation
* Overall annotator reliability calculation based on weighting of inter- and intra-annotator agreement
* Graphical representation of annotator agreement and reliability

## Modules

### Agreement

The agreement module contains a number of pairwise agreement metrics, including Krippendorff’s Alpha, Cohen’s Kappa, Fleiss’
Kappa and the multi-label Krippendorff’s Alpha. These pairwise agreement metrics can be used through the `pairwise_agreement`
function, which takes the full dataframe (dataset), the two users to obtain agreement between, the label mapping used, and the metric.
The metric is entered as one of the strings below.

```
* krippendorff:
  nominal krippendorff's alpha similarity metric on
  hard labels only.
* cohen:
  nominal cohen's kappa similarity metric on
  hard labels only
* fleiss:
  nominal fleiss kappa similarity metric on hard
  labels only.
* multi_krippendorff:
  krippendorff similarity by label for multilabel
  classification.
* cosine:
  the cosine similarity metric to be used on soft labels.
```

There is currently no way to add your own agreement metric without contributing to the repository.
Please add an issue or create a PR if you would like another agreement metric to be added.


### Label Generator
The label generator allows the EffiARA annotation framework calculations to fit your data. As
some annotations may be structured differently to others, it is possible to create a custom
class extending LabelGenerator.

The only requirements are that it msut have the properties
set in the constructor: `num_annotators` (number of annotators in the dataset), `label_mapping`
(mapping of labels to their numeric counterpart), and `num_classes` (which can be deduced from
the label mapping); it must also have the three methods: `add_annotation_prob_labels` which
adds probability or soft labels to each annotation, `add_sample_prob_labels` which calculates
a final probability or soft label for each sample (aggregating multiple annotations on double-annotated
samples), and `add_sample_hard_labels` which gives each sample a hard label (generally used for creating
test sets).

Two example label generators have been added to the first release, including EffiLabelGenerator
(as used in https://doi.org/10.48550/arXiv.2410.14515) and TopicLabelGenerator for multi-label
topic annotation.


### Preparation

The preparation module contains the `SampleDistributor` class, which can be instantiated
to calculate the number of samples, number of annotators needed, or time required. Once all
annotation parameters (`num_annotators`, `time_available`, `annotation_rate`, `num_samples`,
`double_proportion`, `re_proportion`) have been set, data samples can be distributed to annotators
using the EffiARA annotation framework. To distribute samples, the `distribute_samples` method is
used. Each sample is sampled without replacement, so there should be no repeated samples in
different single- or double-annotated sets.

Once preparation is complete, annotation can take place.


### Data Generator

The data generator module allows you to create some quick synthetic data to test the
EffiARA annotation framework with. You can generate a set of any number of samples using the
`generate_samples` method, passing a sample distributor and the number of classes.
`annotate_samples` can then be used to simulate the annotation process, passing in the sample
distributor, the annotator dictionary containing the average accuracy of each annotator,
the directory path to the generated samples, and the number of classes.

Once annotation is complete, `concat_annotations` can be used to create one whole dataset.

This process is meant to simulate the process of having data samples distributed and saved to
individual annotator CSV files, each annotator making their annotations, and putting them back
into one complete dataset. Once the data generator has completed its annotations and made one
dataset, it can be used to test the annotator reliability calculations.


### Annotator Reliability

The annotator reliability module handles a large amount of the annotation processing.
The `Annotations` class requires the dataset (as a DataFrame), the label generator,
agreement metric (to be used in the `pairwise_agreement` function), and `merge_labels` which
defaults to `None` but can be set to a dictionary with keys for the labels to keep and values
the label to replace with the key.

This class handles replacing labels, generating final labels and sample weights, using the
label generator passed in to calculate the final labels, creating the annotator graph (from
which annotator reliability can be calculated), calculating inter- and intra-annotator
agreement, and finally combining those metrics to calculate the individual annotator
reliability metrics.

## Usage

### Sample Distribution
To set up sample distribution, use a `SampleDistributor` object. This will handle the
sample distribution calculation, given all but one of the following variables
* num_annotators (n)
* time_available (t)
* annotation_rate (rho)
* num_samples (k)
* double_proportion (d)
* re_proportion (r)

Declare the `SampleDistributor` object:

```python
sample_distributor = SampleDistributor()
```

Once that is declared, it is possible to complete the sample distribution variables
using the equation from [https://doi.org/10.48550/arXiv.2410.14515](https://doi.org/10.48550/arXiv.2410.14515).
Generally, this equation will be used to understand the number of samples, time available, or number
of annotators needed.
```python
sample_distributor.get_variables(
    num_annotators=6,
    time_available=10,
    annotation_rate=60,
    #num_samples=2160,
    double_proportion=1/3,
    re_proportion=1/2,
)
```

Once this is complete, calculate the project distributions using the variables:
```python
sample_distributor.set_project_distribution()
```

Now the distribution has been calculated, it is possible to distribute the samples.
For an idea of how this works, you can declare an example dataframe, or use your
data. You may want to copy the dataframe if you want to preserve a full version
of it.
```python
df = sample_distributor.create_example_distribution_df()
sample_distributor.distribute_samples(df.copy(), "/path/to/dir")
```

## Examples

### Full Pipeline
To see an example of the full pipeline, see `examples/data_generation_split.py`. This example
contains usage of the `SampleDistributor`, the `data_generator` module, the `EffiLabelGenerator`,
and the `Annotations` class to calculate annotator reliability.

```python
import os

from effiara.annotator_reliability import Annotations
from effiara.data_generator import (
    annotate_samples,
    concat_annotations,
    generate_samples,
)
from effiara.effi_label_generator import EffiLabelGenerator
from effiara.preparation import SampleDistributor

# example for creating set of samples, annotations, and sticking them together
if __name__ == "__main__":
    os.makedirs("data", exist_ok=True)

    # Percentage correctness for each annotator.
    annotators = None
    # If annotators is None, names are set to integers in SampleDistributor.
    #annotators = ["aa", "bb", "cc", "dd", "ee", "ff"]
    correctness = [0.95, 0.67, 0.58, 0.63, 0.995, 0.45]

    sample_distributor = SampleDistributor(
        annotators=annotators,
        num_annotators=len(correctness),
        time_available=10,
        annotation_rate=60,
        # num_samples=2160,
        double_proportion=1 / 3,
        re_proportion=1 / 2,
    )
    sample_distributor.set_project_distribution()
    print(sample_distributor)

    num_classes = 3
    df = generate_samples(sample_distributor, num_classes, seed=0)
    sample_distributor.distribute_samples(df.copy(), "./data", all_reannotation=True)

    annotator_dict = dict(zip(sample_distributor.annotators, correctness))
    print(annotator_dict)
    annotate_samples(annotator_dict, "./data", num_classes)
    annotations = concat_annotations("./data/annotations", sample_distributor.annotators)
    print(annotations)

    label_mapping = {0.0: 0, 1.0: 1, 2.0: 2}
    label_generator = EffiLabelGenerator(sample_distributor.annotators, label_mapping)
    effiannos = Annotations(annotations, label_generator)
    print(effiannos.get_reliability_dict())
    effiannos.display_annotator_graph()
    # Equivalent to the graph, but as a heatmap
    effiannos.display_agreement_heatmap()
    # Agreements between two subsets of annotators
    effiannos.display_agreement_heatmap(
            annotators=effiannos.annotators[:4],
            other_annotators=effiannos.annotators[3:])
```

<<<<<<< HEAD
## Building the Documentation

```
pip install sphinx sphinx_rtd_theme
cd docs
make html
```

Then open `docs/build/index.html` in your browser.
=======
## Contribution

We warmly welcome contributions to improve EffiARA! If you find that this package doesn't fully suit your needs but could with a small change, we encourage you to contribute to the project. Here's how you can help:

- **General Solutions**: Please try to make your contributions as general as possible, so they can benefit a wide range of tasks and users.
- **Specific Solutions**: Even if your solution addresses a very specific need, don’t hesitate to put in a Pull Request (PR). Others may benefit from it too! When submitting, be sure to include a clear description of the purpose and context of your changes.

### Contribution Guidelines
- All contributions are welcome but must pass the CI/CD pipeline.
- Each PR will require at least one approval before being merged.
- Please ensure your code is well-documented and follows the project’s coding style.

### Need Help?
If you’d like to discuss a potential contribution or have any questions, feel free to contact me directly at **oscook1@sheffield.ac.uk**. I'm happy to help!

We would be hugely greatful for any contribution you are able to provide!


## License

This project is licensed under the **MIT License**.

You are free to:
* Use the code for **any purpose**, including commercial use.
* Modify and distribute the code as long as you include the original license.

A copy of the license is included in this repository. You can also view the full license text [here](https://opensource.org/licenses/MIT).

---

```
MIT License

Copyright (c) 2025 Owen Cook, Jake Vasilakes

Permission is hereby granted, free of charge, to any person obtaining a copy
of this software and associated documentation files (the "Software"), to deal
in the Software without restriction, including without limitation the rights to
use, copy, modify, merge, publish, distribute, sublicense, and/or sell copies of
the Software, and to permit persons to whom the Software is furnished to do so,
subject to the following conditions:

The above copyright notice and this permission notice shall be included in all copies
or substantial portions of the Software.

THE SOFTWARE IS PROVIDED "AS IS", WITHOUT WARRANTY OF ANY KIND, EXPRESS OR IMPLIED, INCLUDING
BUT NOT LIMITED TO THE WARRANTIES OF MERCHANTABILITY, FITNESS FOR A PARTICULAR PURPOSE AND
NONINFRINGEMENT. IN NO EVENT SHALL THE AUTHORS OR COPYRIGHT HOLDERS BE LIABLE FOR ANY CLAIM,
DAMAGES OR OTHER LIABILITY, WHETHER IN AN ACTION OF CONTRACT, TORT OR OTHERWISE, ARISING FROM,
OUT OF OR IN CONNECTION WITH THE SOFTWARE OR THE USE OR OTHER DEALINGS IN THE SOFTWARE.
```
>>>>>>> 69f67ad7
<|MERGE_RESOLUTION|>--- conflicted
+++ resolved
@@ -281,7 +281,6 @@
             other_annotators=effiannos.annotators[3:])
 ```
 
-<<<<<<< HEAD
 ## Building the Documentation
 
 ```
@@ -291,7 +290,8 @@
 ```
 
 Then open `docs/build/index.html` in your browser.
-=======
+
+
 ## Contribution
 
 We warmly welcome contributions to improve EffiARA! If you find that this package doesn't fully suit your needs but could with a small change, we encourage you to contribute to the project. Here's how you can help:
@@ -342,5 +342,4 @@
 NONINFRINGEMENT. IN NO EVENT SHALL THE AUTHORS OR COPYRIGHT HOLDERS BE LIABLE FOR ANY CLAIM,
 DAMAGES OR OTHER LIABILITY, WHETHER IN AN ACTION OF CONTRACT, TORT OR OTHERWISE, ARISING FROM,
 OUT OF OR IN CONNECTION WITH THE SOFTWARE OR THE USE OR OTHER DEALINGS IN THE SOFTWARE.
-```
->>>>>>> 69f67ad7
+```