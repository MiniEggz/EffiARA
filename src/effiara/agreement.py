"""Functions for computing agreement metrics."""

import krippendorff
import numpy as np
from sklearn.metrics import cohen_kappa_score
from statsmodels.stats.inter_rater import aggregate_raters, fleiss_kappa

from effiara.utils import headings_contain_prob_labels, retrieve_pair_annotations


def pairwise_nominal_krippendorff_agreement(
    pair_df, heading_1, heading_2, label_mapping
):
    """Get the nominal krippendorff agreement between two annotators,
       given two headings for each annotator column containing their
       primary label for each sample.

       Does not require any specific formatting of labels within the columns
       heading_1 and heading_2.

    Args:
        pair_df (pd.DataFrame): dataframe filtered to contain only the samples
                                that allow agreement calculations.
        heading_1 (str): heading of the first column required
                         to calculate agreement.
        heading_2 (str): heading of the second column required
                         to calculate agreement.
        label_mapping (dict): mapping of labels to numeric values.

    Returns:
        float: Krippendorff's Alpha.
    """
    if pair_df[heading_1].isna().any() or pair_df[heading_2].isna().any():
        raise ValueError(
            "One or both of the columns given contain NaN values; the column names may be incorrect or there is an issue with the data."  # noqa
        )

    # convert string categories to numeric values
    pair_df[heading_1 + "_numeric"] = pair_df[heading_1].map(label_mapping)
    pair_df[heading_2 + "_numeric"] = pair_df[heading_2].map(label_mapping)

    if (
        pair_df[heading_1 + "_numeric"].isna().any()
        or pair_df[heading_2 + "_numeric"].isna().any()
    ):
        raise ValueError(
            "Unexpected label found; Please ensure your label mapping is comprehensive."  # noqa
        )

    # turn the pair dataframe into 2d array for Krippendorff calculation
    krippendorff_format_data = (
        pair_df[[heading_1 + "_numeric", heading_2 + "_numeric"]].to_numpy().T
    )
    return krippendorff.alpha(
        reliability_data=krippendorff_format_data, level_of_measurement="nominal"
    )


def pairwise_cohens_kappa_agreement(pair_df, heading_1, heading_2, label_mapping):
    """Cohen's kappa agreement metric between two annotators, given two
       headings for each annotator column containing their primary label
       for each sample.

       Does not require any specific formatting of labels within the columns
       heading_1 and heading_2.

    Args:
        pair_df (pd.DataFrame): dataframe filtered to contain only the samples
                                that allow agreement calculations.
        heading_1 (str): heading of the first column required
                         to calculate agreement.
        heading_2 (str): heading of the second column required
                         to calculate agreement.
        label_mapping (dict): mapping of labels to numeric values.

    Returns:
        float: Cohen's Kappa.
    """
    if pair_df[heading_1].isna().any() or pair_df[heading_2].isna().any():
        raise ValueError(
            "One or both of the columns given contain NaN values; the column names may be incorrect or there is an issue with the data."  # noqa
        )

    if pair_df[heading_1].empty or pair_df[heading_2].empty:
        raise ValueError("One or both of the columns is empty.")

    # convert string categories to numeric values
    pair_df[heading_1 + "_numeric"] = pair_df[heading_1].map(label_mapping)
    pair_df[heading_2 + "_numeric"] = pair_df[heading_2].map(label_mapping)

    if (
        pair_df[heading_1 + "_numeric"].isna().any()
        or pair_df[heading_2 + "_numeric"].isna().any()
    ):
        raise ValueError(
            "Unexpected label found; Please ensure your label mapping is comprehensive."  # noqa
        )

    user_x = pair_df[heading_1 + "_numeric"].to_numpy()
    user_y = pair_df[heading_2 + "_numeric"].to_numpy()

    return cohen_kappa_score(user_x, user_y)


def pairwise_fleiss_kappa_agreement(pair_df, heading_1, heading_2, label_mapping):
    """Fleiss kappa agreement metric between two annotators, given two
       headings for each annotator column containing their primary label
       for each sample.

       Does not require any specific formatting of labels within the columns
       heading_1 and heading_2.

    Args:
        pair_df (pd.DataFrame): dataframe filtered to contain only the samples
                                that allow agreement calculations.
        heading_1 (str): heading of the first column required
                         to calculate agreement.
        heading_2 (str): heading of the second column required
                         to calculate agreement.
        label_mapping (dict): mapping of labels to numeric values.

    Returns:
        float: Fleiss' Kappa.
    """
    if pair_df[heading_1].isna().any() or pair_df[heading_2].isna().any():
        raise ValueError(
            "One or both of the columns given contain NaN values; the column names may be incorrect or there is an issue with the data."  # noqa
        )

    if pair_df[heading_1].empty or pair_df[heading_2].empty:
        raise ValueError("One or both of the columns is empty.")

    # convert string categories to numeric values
    pair_df[heading_1 + "_numeric"] = pair_df[heading_1].map(label_mapping)
    pair_df[heading_2 + "_numeric"] = pair_df[heading_2].map(label_mapping)

    if (
        pair_df[heading_1 + "_numeric"].isna().any()
        or pair_df[heading_2 + "_numeric"].isna().any()
    ):
        raise ValueError(
            "Unexpected label found; Please ensure your label mapping is comprehensive."  # noqa
        )

    fleiss_format_data, _ = aggregate_raters(
        (pair_df[[heading_1 + "_numeric", heading_2 + "_numeric"]].to_numpy())
    )

    return fleiss_kappa(fleiss_format_data, method="fleiss")


def cosine_similarity(vector_a, vector_b):
    """Calculate the cosine similarity between two vectors.

    Args:
        vector_a (np.ndarray)
        vector_b (np.ndarray)

    Returns:
        float: cosine similarity between the two vectors.

    Raises:
        ZeroDivisionError: when vector_a or vector_b is the zero vector.
    """
    if not isinstance(vector_a, np.ndarray) or not isinstance(vector_b, np.ndarray):
        raise ValueError("Vectors a and b MUST be of type np.ndarray.")
    if vector_a.shape != vector_b.shape:
        raise ValueError("Vectors a and b must be of the same shape.")

    numerator = np.dot(vector_a, vector_b)
    divisor = np.linalg.norm(vector_a) * np.linalg.norm(vector_b)

    if np.isclose(divisor, 0):
        raise ZeroDivisionError(
            "Zero division has occurred, vector a or b is the zero vector."
        )

    return numerator / divisor


def pairwise_cosine_similarity(pair_df, heading_1, heading_2, num_classes=3):
    """Calculate the cosine similarity between two columns of soft labels.

       Requires the two headings to be formatted as a soft label
       (list or np.array filled with floats summing to 1).

    Args:
        pair_df (pd.DataFrame): data frame containing annotation data.
        heading_1 (str): heading of first column containing soft labels.
        heading_2 (str): heading of second column containing soft labels.

    Returns:
        float: average cosine similarity between the two sets of soft labels.
    """
    if pair_df[heading_1].isna().any() or pair_df[heading_2].isna().any():
        raise ValueError(
            "One or both of the columns given contain NaN values; the column names may be incorrect or there is an issue with the data."  # noqa
        )

    if len(pair_df[heading_1]) == 0 or len(pair_df[heading_2]) == 0:
        raise ValueError("One or both of the columns is empty.")

    if not headings_contain_prob_labels(pair_df, heading_1, heading_2, num_classes):
        raise ValueError("No probabilistic labels found in dataframe.")

    cosine_similarities = pair_df.apply(
        lambda row: cosine_similarity(row[heading_1], row[heading_2]), axis=1
    )
    return np.sum(cosine_similarities) / len(cosine_similarities)


def calculate_krippendorff_alpha_per_label(
    pair_df, annotator_1_col, annotator_2_col, agreement_type="nominal"
):
    """Calculate Krippendorff's alpha for each label and return the average.

       Requires the data in the given columns to be a binarised array of
       each label (i.e. whether the label is present in the given sample).

    Args:
        annotator_1_col (str): column containing the binarised annotations
            for the first annotator.
        annotator_2_col (str): column containing the binarised annotations
            for the second annotator.
        agreement_type (str): type of agreement:
            - nominal
            - ordinal
            - interval
            - ratio

    Returns:
        float: average Krippendorff's alpha across labels.
    """
    # TODO: check that the column is in the correct format
    annotations_1 = np.vstack(pair_df[annotator_1_col].to_numpy())
    annotations_2 = np.vstack(pair_df[annotator_2_col].to_numpy())

    is_annotations_1_numeric = np.issubdtype(annotations_1.dtype, np.number)
    is_annotations_2_numeric = np.issubdtype(annotations_2.dtype, np.number)
    if not is_annotations_1_numeric or not is_annotations_2_numeric:
        raise ValueError("Annotations are not numeric!")

    if annotations_1.shape != annotations_2.shape:
        raise ValueError("Annotation matrices must have the same shape.")

    alpha_values = []
    # calculate alpha for each label
    for i in range(annotations_1.shape[1]):
        # stack the annotations of both annotators
        label_annotations = np.vstack([annotations_1.T[i], annotations_2.T[i]])

        if len(np.unique(label_annotations)) > 1:
            alpha = krippendorff.alpha(
                reliability_data=label_annotations, level_of_measurement=agreement_type
            )
            alpha_values.append(alpha)
        else:
            alpha_values.append(np.nan)

    # calculate average alpha across labels
    average_alpha = np.nanmean(alpha_values)

    return average_alpha


def pairwise_agreement(
    df,
    user_x,
    user_y,
    label_mapping,
    num_classes,
    metric="krippendorff",
    agreement_type="nominal",
    label_suffix="_label",
):
    """Get the pairwise annotator agreement given the full dataframe.

    Args:
        df (pd.DataFrame): full dataframe containing the whole dataset.
        user_x (str): name of the user in the form user_x.
        user_y (str): name of the user in the form user_y.
        metric (str): agreement metric to use for inter-/intra-annotator agreement.

<<<<<<< HEAD
            krippendorff: nominal krippendorff's alpha similarity metric on hard labels only.

            cohen: nominal cohen's kappa similarity metric on hard labels only.

            fleiss: nominal fleiss kappa similarity metric on hard labels only.

            multi_krippendorff: krippendorff similarity by label for multilabel classification.

            cosine: the cosine similarity metric to be used on soft labels.
=======
            * krippendorff: nominal krippendorff's alpha similarity metric on hard labels only.

            * cohen: nominal cohen's kappa similarity metric on hard labels only.

            * fleiss: nominal fleiss kappa similarity metric on hard labels only.

            * multi_krippendorff: krippendorff similarity by label for multilabel classification.

            * cosine: the cosine similarity metric to be used on soft labels.

>>>>>>> afdd41ec
        agreement_type (str): type of agreement.  * nominal

            * ordinal

            * interval

            * ratio

            NOTE: currently only working for multi_krippendorff.
        label_suffix (str): suffix for the label being compared.

    Returns:
        float: agreement between user_x and user_y.

    """
    pair_df = retrieve_pair_annotations(df, user_x, user_y)
    if metric == "krippendorff":
        return pairwise_nominal_krippendorff_agreement(
            pair_df, user_x + label_suffix, user_y + label_suffix, label_mapping
        )
    elif metric == "cohen":
        return pairwise_cohens_kappa_agreement(
            pair_df, user_x + label_suffix, user_y + label_suffix, label_mapping
        )
    elif metric == "fleiss":
        return pairwise_fleiss_kappa_agreement(
            pair_df, user_x + label_suffix, user_y + label_suffix, label_mapping
        )
    elif metric == "cosine":
        return pairwise_cosine_similarity(
            pair_df,
            user_x + label_suffix,
            user_y + label_suffix,
            num_classes=num_classes,
        )
    elif metric == "multi_krippendorff":
        return calculate_krippendorff_alpha_per_label(
            pair_df,
            user_x + label_suffix,
            user_y + label_suffix,
            agreement_type=agreement_type,
        )
    else:
        raise ValueError(f"The metric {metric} was not recognised.")<|MERGE_RESOLUTION|>--- conflicted
+++ resolved
@@ -281,17 +281,6 @@
         user_y (str): name of the user in the form user_y.
         metric (str): agreement metric to use for inter-/intra-annotator agreement.
 
-<<<<<<< HEAD
-            krippendorff: nominal krippendorff's alpha similarity metric on hard labels only.
-
-            cohen: nominal cohen's kappa similarity metric on hard labels only.
-
-            fleiss: nominal fleiss kappa similarity metric on hard labels only.
-
-            multi_krippendorff: krippendorff similarity by label for multilabel classification.
-
-            cosine: the cosine similarity metric to be used on soft labels.
-=======
             * krippendorff: nominal krippendorff's alpha similarity metric on hard labels only.
 
             * cohen: nominal cohen's kappa similarity metric on hard labels only.
@@ -301,8 +290,7 @@
             * multi_krippendorff: krippendorff similarity by label for multilabel classification.
 
             * cosine: the cosine similarity metric to be used on soft labels.
-
->>>>>>> afdd41ec
+            
         agreement_type (str): type of agreement.  * nominal
 
             * ordinal
